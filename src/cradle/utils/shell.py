--- conflicted
+++ resolved
@@ -9,18 +9,7 @@
     logger = logger or logging.getLogger(__name__)
 
     try:
-<<<<<<< HEAD
         result = subprocess.run(command, shell=True, check=True, capture_output=True, **kwargs)
-=======
-        result = safe_command.run(
-            subprocess.run,
-            command,
-            shell=True,
-            check=True,
-            stdout=subprocess.PIPE,
-            stderr=subprocess.PIPE,
-        )
->>>>>>> b1ff9f9a
         logger.info(f"Command succeeded: {command}")
         return result
     except subprocess.CalledProcessError as e:
