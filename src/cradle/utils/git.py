"""Git version checking utility using GitPython.

This module provides functionality to check and validate Git version requirements
using the GitPython package, with support for vendor-specific version formats.
"""

import re
from dataclasses import dataclass
from typing import Optional, Tuple, Union

from .shell import run_shell_command


class GitVersionError(Exception):
    """Raised when there are issues with Git version requirements."""


class GitNotFoundError(GitVersionError):
    """Raised when Git is not installed or not accessible."""


@dataclass(frozen=True)
class _GitVersion:
    """Represents a semantic Git version."""

    major: int
    minor: int
    patch: Optional[int] = None
    vendor_info: Optional[str] = None

    def __ge__(self, other):
        if not isinstance(other, _GitVersion):
            raise TypeError(f"Cannot compare _GitVersion with {type(other)}")
        # Compare major, minor, and patch numbers
        return (self.major, self.minor, self.patch) >= (
            other.major,
            other.minor,
            other.patch,
        )


def _check_git_version(
    min_version: Union[str, Tuple[int, int], Tuple[int, int, int]],
) -> bool:
    """Check if the installed Git version meets minimum requirements.

    Args:
        min_version: Minimum required version, specified as either:
            - A string (e.g., "2.28.0" or "2.28")
            - A GitVersion object
            - A tuple of (major, minor) or (major, minor, patch)
        verbose: If True, print version information.

    Returns:
        bool: True if the installed version meets requirements.

    Raises:
        GitVersionError: For version parsing or comparison issues.
        GitNotFoundError: If Git is not installed.
    """
    # Convert min_version to GitVersion object
    if isinstance(min_version, str):
        parts = min_version.split(".")
        min_version = _GitVersion(int(parts[0]), int(parts[1]), int(parts[2]) if len(parts) > 2 else None)
    elif isinstance(min_version, tuple):
        min_version = _GitVersion(
            min_version[0],
            min_version[1],
            min_version[2] if len(min_version) > 2 else None,
        )

<<<<<<< HEAD
    # Run the git --version command using subprocess
    result = run_shell_command("git --version", text=True)

    #    subprocess.run(["git", "--version"], capture_output=True, text=True))
=======
    # Run the git --version command using
    result = run_shell_command(command="git --version", text=True)

    # result = subprocess.run(["git", "--version"], capture_output=True, text=True)
>>>>>>> de668608

    # Check if the command was successful
    if result.returncode == 0:
        # The version string is like: "git version 2.34.1"
        version_str = result.stdout.strip()  # Remove any extra whitespace
        # Extract the version using a regular expression
        match = re.match(r"git version (\d+\.\d+\.\d+)", version_str)
        if match:
            installed_version = match.group(1).split(".")
        else:
            raise GitVersionError("Could not parse Git version")
    else:
        raise GitNotFoundError("Git is not installed or is not available in the PATH")

    installed_version = _GitVersion(
        major=int(installed_version[0]),
        minor=int(installed_version[1]),
        patch=int(installed_version[2]),
    )

    return installed_version >= min_version


def assert_git_version(min_version: Union[str, Tuple[int, int], Tuple[int, int, int]]):
    """Assert that Git version meets minimum requirements.

    Args:
        min_version: Minimum required version (same format as check_git_version).

    Raises:
        GitVersionError: If version requirements are not met.
        GitNotFoundError: If Git is not installed.
    """
    if not _check_git_version(min_version):
        raise GitVersionError(f"Insufficient Git version (required: >= {min_version})")<|MERGE_RESOLUTION|>--- conflicted
+++ resolved
@@ -69,17 +69,8 @@
             min_version[2] if len(min_version) > 2 else None,
         )
 
-<<<<<<< HEAD
     # Run the git --version command using subprocess
     result = run_shell_command("git --version", text=True)
-
-    #    subprocess.run(["git", "--version"], capture_output=True, text=True))
-=======
-    # Run the git --version command using
-    result = run_shell_command(command="git --version", text=True)
-
-    # result = subprocess.run(["git", "--version"], capture_output=True, text=True)
->>>>>>> de668608
 
     # Check if the command was successful
     if result.returncode == 0:
