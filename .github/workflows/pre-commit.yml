name: pre-commit

on:
  push:

jobs:
  pre-commit:
    runs-on: ubuntu-latest
    steps:
    - uses: actions/checkout@v4
    - uses: pre-commit/action@v3.0.1
      with:
        extra_args: '--verbose --all-files'

  test:
    runs-on: ubuntu-latest
    steps:
      - name: Checkout [${{ github.repository }}]
        uses: actions/checkout@v4

      - uses: cvxgrp/.github/actions/uv/coverage@v2.0.1

      - name: Coveralls GitHub Action
        uses: coverallsapp/github-action@v2
        with:
          files: artifacts/tests/coverage/coverage.info
          format: lcov

<<<<<<< HEAD
  # reactivate later
  #deptry:
  #  runs-on: ubuntu-latest
  #  steps:
  #    - name: Checkout [${{ github.repository }}]
  #      uses: actions/checkout@v4
  #
  #    - uses: cvxgrp/.github/actions/uv/deptry@v2.0.0
=======
  deptry:
    runs-on: ubuntu-latest
    steps:
      - name: Checkout [${{ github.repository }}]
        uses: actions/checkout@v4

      - uses: cvxgrp/.github/actions/uv/deptry@v2.0.1
>>>>>>> 180001c5
<|MERGE_RESOLUTION|>--- conflicted
+++ resolved
@@ -26,21 +26,11 @@
           files: artifacts/tests/coverage/coverage.info
           format: lcov
 
-<<<<<<< HEAD
   # reactivate later
-  #deptry:
+  # deptry:
   #  runs-on: ubuntu-latest
   #  steps:
   #    - name: Checkout [${{ github.repository }}]
   #      uses: actions/checkout@v4
   #
-  #    - uses: cvxgrp/.github/actions/uv/deptry@v2.0.0
-=======
-  deptry:
-    runs-on: ubuntu-latest
-    steps:
-      - name: Checkout [${{ github.repository }}]
-        uses: actions/checkout@v4
-
-      - uses: cvxgrp/.github/actions/uv/deptry@v2.0.1
->>>>>>> 180001c5
+  #    - uses: cvxgrp/.github/actions/uv/deptry@v2.0.0